mod mir;
mod passes;
mod query_graph;
mod query_signature;
mod query_utils;
pub mod reuse;

use flow::Migration;
use flow::prelude::NodeIndex;
use mir::reuse as mir_reuse;
use flow::core::DataType;
use nom_sql::parser as sql_parser;
use nom_sql::{Column, SqlQuery};
use nom_sql::SelectStatement;
use self::mir::{MirNodeRef, SqlToMirConverter};
use mir::query::MirQuery;
use self::reuse::{ReuseConfig, ReuseConfigType};
use sql::query_graph::{to_query_graph, QueryGraph};
use security::{Policy};

use slog;
use std::collections::HashMap;
use std::str;
use std::vec::Vec;

type UniverseId = DataType;

/// Represents the result of a query incorporation, specifying query name (auto-generated or
/// reflecting a pre-specified name), new nodes added for the query, reused nodes that are part of
/// the query, and the leaf node that represents the query result (and off whom we've hung a
/// `Reader` node),
#[derive(Clone, Debug, PartialEq)]
pub struct QueryFlowParts {
    pub name: String,
    pub new_nodes: Vec<NodeIndex>,
    pub reused_nodes: Vec<NodeIndex>,
    pub query_leaf: NodeIndex,
}

#[derive(Clone, Debug)]
enum QueryGraphReuse {
    ExactMatch(MirNodeRef),
    ExtendExisting(Vec<MirQuery>),
    /// (node, columns to re-project if necessary, parameters)
    ReaderOntoExisting(MirNodeRef, Option<Vec<Column>>, Vec<Column>),
    None,
}

/// Long-lived struct that holds information about the SQL queries that have been incorporated into
/// the Soup graph `grap`.
/// The incorporator shares the lifetime of the flow graph it is associated with.
#[derive(Clone, Debug)]
pub struct SqlIncorporator {
    log: slog::Logger,
    mir_converter: SqlToMirConverter,
    leaf_addresses: HashMap<String, NodeIndex>,
    num_queries: usize,
    query_graphs: HashMap<u64, QueryGraph>,
    mir_queries: HashMap<(u64, UniverseId), MirQuery>,
    schema_version: usize,
    view_schemas: HashMap<String, Vec<String>>,
    transactional: bool,
    reuse_type: ReuseConfigType,
}

impl Default for SqlIncorporator {
    fn default() -> Self {
        SqlIncorporator {
            log: slog::Logger::root(slog::Discard, o!()),
            mir_converter: SqlToMirConverter::default(),
            leaf_addresses: HashMap::default(),
            num_queries: 0,
            query_graphs: HashMap::default(),
            mir_queries: HashMap::default(),
            schema_version: 0,
            view_schemas: HashMap::default(),
            transactional: false,
            reuse_type: ReuseConfigType::Finkelstein,
        }
    }
}

impl SqlIncorporator {
    /// Creates a new `SqlIncorporator` for an empty flow graph.
    pub fn new(log: slog::Logger) -> Self {
        let lc = log.clone();
        SqlIncorporator {
            log: log,
            mir_converter: SqlToMirConverter::with_logger(lc),
            ..Default::default()
        }
    }

    /// Make any future base nodes added be transactional.
    pub fn set_transactional(&mut self, transactional: bool) {
        self.transactional = transactional;
    }

    /// Disable node reuse for future migrations.
    pub fn disable_reuse(&mut self) {
        self.reuse_type = ReuseConfigType::NoReuse;
    }

    /// Disable node reuse for future migrations.
    pub fn enable_reuse(&mut self, reuse_type: ReuseConfigType) {
        self.reuse_type = reuse_type;
    }

    /// Starts a new user universe
    pub fn start_universe(
        &mut self,
        policies: &HashMap<u64, Policy>,
        mig: &mut Migration,
    ) -> Result<QueryFlowParts, String> {
        // First, we need to create a UserContext base node.
        let context = mig.user_context().expect("Migration must have user context");
        let uid = context.get("id").expect("Context must have id").clone();

        info!(self.log, "Starting user universe {}", uid);

        let name = format!("UserContext_{}", uid);
        let mut s = String::new();
        s.push_str(&format!("CREATE TABLE `{}` (", name));
        for k in context.keys() {
            s.push_str("\n");
            s.push_str(&format!("`{}` text NOT NULL,", k));
        }
        s.push_str("\n");
        s.push_str(") ENGINE=MyISAM DEFAULT CHARSET=utf8;");

        let res = self.add_query(&s, Some(name), mig);

        // Then, we need to transform policies' predicates into QueryGraphs.
        // We do this in a per-universe base, instead of once per policy,
        // because predicates can have nested subqueries, which will trigger
        // a view creation and these views might be unique to each universe
        // e.g. if they reference UserContext.

        self.mir_converter.clear_policies(&uid);
        for policy in policies.values() {
            // Policies should have access to all the data in graph, because of that we set
            // policy_enhanced to false, so any subviews also have access to all the data.
            let predicate = self.rewrite_query(policy.predicate.clone(), false, mig);
            let st = match predicate {
                SqlQuery::Select(ref st) => st,
                _ => unreachable!()
            };

            // TODO(larat): currently we only support policies with a single predicate. These can be
            // represented as a query graph. This will change for more complex policies eg. column
            // replacement and aggregation permission.

            let qg = match to_query_graph(st) {
                Ok(qg) => qg,
                Err(e) => panic!(e),
            };

            self.mir_converter.add_policy(&uid, policy, qg);
        }

        res
    }

    /// Incorporates a single query into via the flow graph migration in `mig`. The `query`
    /// argument is a string that holds a parameterized SQL query, and the `name` argument supplies
    /// an optional name for the query. If no `name` is specified, the table name is used in the
    /// case of CREATE TABLE queries, and a deterministic, unique name is generated and returned
    /// otherwise.
    ///
    /// The return value is a tuple containing the query name (specified or computing) and a `Vec`
    /// of `NodeIndex`es representing the nodes added to support the query.
    pub fn add_query(
        &mut self,
        query: &str,
        name: Option<String>,
        mut mig: &mut Migration,
    ) -> Result<QueryFlowParts, String> {
        query.to_flow_parts(self, name, &mut mig)
    }

    /// Incorporates a single query into via the flow graph migration in `mig`. The `query`
    /// argument is a `SqlQuery` structure, and the `name` argument supplies an optional name for
    /// the query. If no `name` is specified, the table name is used in the case of CREATE TABLE
    /// queries, and a deterministic, unique name is generated and returned otherwise.
    ///
    /// The return value is a tuple containing the query name (specified or computing) and a `Vec`
    /// of `NodeIndex`es representing the nodes added to support the query.
    pub fn add_parsed_query(
        &mut self,
        query: SqlQuery,
        name: Option<String>,
        policy_enhanced: bool,
        mut mig: &mut Migration,
    ) -> Result<QueryFlowParts, String> {
        match name {
            None => self.nodes_for_query(query, policy_enhanced, mig),
            Some(n) => self.nodes_for_named_query(query, n, policy_enhanced, mig),
        }
    }

    #[cfg(test)]
    fn get_flow_node_address(&self, name: &str, v: usize) -> Option<NodeIndex> {
        self.mir_converter.get_flow_node_address(name, v)
    }

    /// Retrieves the flow node associated with a given query's leaf view.
    pub fn get_query_address(&self, name: &str) -> Option<NodeIndex> {
        self.mir_converter.get_leaf(name)
    }

    fn consider_query_graph(
        &mut self,
        query_name: &str,
        universe: DataType,
        st: &SelectStatement,
    ) -> (QueryGraph, QueryGraphReuse) {
        debug!(self.log, "Making QG for \"{}\"", query_name);
        trace!(self.log, "Query \"{}\": {:#?}", query_name, st);

        let mut qg = match to_query_graph(st) {
            Ok(qg) => qg,
            Err(e) => panic!(e),
        };

        trace!(self.log, "QG for \"{}\": {:#?}", query_name, qg);

        // if reuse is disabled, we're done
        if self.reuse_type == ReuseConfigType::NoReuse {
            return (qg, QueryGraphReuse::None);
        }

        // Do we already have this exact query or a subset of it in the same universe?
        // TODO(malte): make this an O(1) lookup by QG signature
        let qg_hash = qg.signature().hash;
        match self.mir_queries.get(&(qg_hash, universe.clone())) {
            None => (),
            Some(ref mir_query) => {
                let existing_qg = self.query_graphs.get(&qg_hash).expect("query graph should be present");
                // note that this also checks the *order* in which parameters are specified; a
                // different order means that we cannot simply reuse the existing reader.
                if existing_qg.signature() == qg.signature() &&
                    existing_qg.parameters() == qg.parameters()
                {
                    // we already have this exact query, down to the exact same reader key columns
                    // in exactly the same order
                    info!(
                        self.log,
                        "An exact match for query \"{}\" already exists, reusing it",
                        query_name
                    );
                    return (qg, QueryGraphReuse::ExactMatch(mir_query.leaf.clone()));
                } else if existing_qg.signature() == qg.signature() {
                    use self::query_graph::OutputColumn;

                    // if any of our columns are grouped expressions, we can't reuse here, since
                    // the difference in parameters means that there is a difference in the implied
                    // GROUP BY clause
                    if qg.columns.iter().all(|c| match *c {
                        OutputColumn::Literal(_) => true,
                        OutputColumn::Data(ref dc) => dc.function.is_none(),
                    }) {
                        // QGs are identical, except for parameters (or their order)
                        info!(
                            self.log,
                            "Query '{}' has an exact match modulo parameters in {}, \
                             so making a new reader",
                            query_name,
                            mir_query.name,
                        );

                        // We want to hang the new leaf off the last non-leaf node of the query that
                        // has the parameter columns we need, so backtrack until we find this place.
                        // Typically, this unwinds only two steps, above the final projection.
                        // However, there might be cases in which a parameter column needed is not
                        // present in the query graph (because a later migration added the column to
                        // a base schema after the query was added to the graph). In this case, we
                        // move on to other reuse options.
                        let params = qg.parameters().into_iter().cloned().collect();
                        match mir_reuse::rewind_until_columns_found(mir_query.leaf.clone(), &params)
                        {
                            Some(mn) => {
                                use mir::node::MirNodeType;
                                let project_columns = match mn.borrow().inner {
                                    MirNodeType::Project { .. } => None,
                                    _ => {
                                        // N.B.: we can't just add an identity here, since we might
                                        // have backtracked above a projection in order to get the
                                        // new parameter column(s). In this case, we need to add a
                                        // new projection that includes the same columns as the one
                                        // for the existing query, but also additional parameter
                                        // columns. The latter get added later; here we simply
                                        // extract the columns that need reprojecting and pass them
                                        // along with the reuse instruction.
                                        let existing_projection = mir_query
                                            .leaf
                                            .borrow()
                                            .ancestors()
                                            .iter()
                                            .next()
                                            .unwrap()
                                            .clone();
                                        let project_columns = existing_projection
                                            .borrow()
                                            .columns()
                                            .into_iter()
                                            .cloned()
                                            .collect();
                                        Some(project_columns)
                                    }
                                };
                                return (
                                    qg,
                                    QueryGraphReuse::ReaderOntoExisting(
                                        mn,
                                        project_columns,
                                        params,
                                    ),
                                );
                            }
                            None => (),
                        }
                    }
                }
            }
        }

        let reuse_config = ReuseConfig::new(self.reuse_type.clone());

        let reuse_candidates = reuse_config.reuse_candidates(&mut qg, &self.query_graphs);

        if reuse_candidates.len() > 0 {
            info!(
                self.log,
                "Identified {} candidate QGs for reuse",
                reuse_candidates.len()
            );
            trace!(
                self.log,
                "This QG: {:#?}\nReuse candidates:\n{:#?}",
                qg,
                reuse_candidates
            );

            let mir_queries: Vec<MirQuery> = reuse_candidates.iter()
            .map(|c| {
                self.mir_queries[&(c.1.signature().hash, "global".into())].clone()
            })
            .collect();

            return (qg, QueryGraphReuse::ExtendExisting(mir_queries));
        } else {
            info!(self.log, "No reuse opportunity, adding fresh query");
        }

        // TODO(larat): still possible to look for reuse opportunities in global universe

        (qg, QueryGraphReuse::None)
    }

    fn add_leaf_to_existing_query(
        &mut self,
        query_name: &str,
        params: &Vec<Column>,
        final_query_node: MirNodeRef,
        project_columns: Option<Vec<Column>>,
        mut mig: &mut Migration,
    ) -> QueryFlowParts {
<<<<<<< HEAD
        let mut mir = self.mir_converter
            .add_leaf_below(final_query_node, query_name, params, project_columns);
=======
        trace!(self.log, "Adding a new leaf below: {:?}", final_query_node);

        let mut mir = self.mir_converter.add_leaf_below(
            final_query_node,
            query_name,
            params,
            project_columns,
        );
>>>>>>> 393c9edc

        trace!(self.log, "Reused leaf node MIR: {}", mir);

        // push it into the flow graph using the migration in `mig`, and obtain `QueryFlowParts`.
        // Note that we don't need to optimize the MIR here, because the query is trivial.
        let qfp = mir.into_flow_parts(&mut mig);

        // TODO(malte): we currently need to remember these for local state, but should figure out
        // a better plan (see below)
        let fields = mir.leaf
            .borrow()
            .columns()
            .into_iter()
            .map(|c| String::from(c.name.as_str()))
            .collect::<Vec<_>>();

        // TODO(malte): get rid of duplication and figure out where to track this state
        self.view_schemas.insert(String::from(query_name), fields);

        // We made a new query, so store the query graph and the corresponding leaf MIR query
        //self.query_graphs.insert(qg.signature().hash, (qg, mir));

        qfp
    }

    fn add_base_via_mir(
        &mut self,
        query_name: &str,
        query: &SqlQuery,
        mut mig: &mut Migration,
    ) -> QueryFlowParts {
        // first, compute the MIR representation of the SQL query
        let mut mir = self.mir_converter
            .named_base_to_mir(query_name, query, self.transactional);

        trace!(self.log, "Base node MIR: {:#?}", mir);

        // no optimization, because standalone base nodes can't be optimized

        // TODO(malte): we currently need to remember these for local state, but should figure out
        // a better plan (see below)
        let fields = mir.leaf
            .borrow()
            .columns()
            .into_iter()
            .map(|c| String::from(c.name.as_str()))
            .collect::<Vec<_>>();

        // push it into the flow graph using the migration in `mig`, and obtain `QueryFlowParts`
        let qfp = mir.into_flow_parts(&mut mig);

        // TODO(malte): get rid of duplication and figure out where to track this state
        self.view_schemas.insert(String::from(query_name), fields);

        qfp
    }

    fn add_query_via_mir(
        &mut self,
        query_name: &str,
        query: &SelectStatement,
        qg: QueryGraph,
        mut mig: &mut Migration,
    ) -> QueryFlowParts {
<<<<<<< HEAD
        let universe = mig.universe();
=======
        use mir::visualize::GraphViz;
>>>>>>> 393c9edc
        // no QG-level reuse possible, so we'll build a new query.
        // first, compute the MIR representation of the SQL query
        let mut mir = self.mir_converter
            .named_query_to_mir(query_name, query, &qg, universe.clone());

        trace!(self.log, "Unoptimized MIR:\n{}", mir.to_graphviz().unwrap());

        // run MIR-level optimizations
        mir = mir.optimize();

        trace!(self.log, "Optimized MIR:\n{}", mir.to_graphviz().unwrap());

        // TODO(malte): we currently need to remember these for local state, but should figure out
        // a better plan (see below)
        let fields = mir.leaf
            .borrow()
            .columns()
            .into_iter()
            .map(|c| String::from(c.name.as_str()))
            .collect::<Vec<_>>();

        // push it into the flow graph using the migration in `mig`, and obtain `QueryFlowParts`
        let qfp = mir.into_flow_parts(&mut mig);

        // TODO(malte): get rid of duplication and figure out where to track this state
        self.view_schemas.insert(String::from(query_name), fields);

        // We made a new query, so store the query graph and the corresponding leaf MIR node
        let qg_hash = qg.signature().hash;
        self.query_graphs.insert(qg_hash, qg);
        self.mir_queries.insert((qg_hash, universe), mir);

        qfp
    }

    fn extend_existing_query(
        &mut self,
        query_name: &str,
        query: &SelectStatement,
        qg: QueryGraph,
        reuse_mirs: Vec<MirQuery>,
        mut mig: &mut Migration,
    ) -> QueryFlowParts {
        use super::mir::reuse::merge_mir_for_queries;
<<<<<<< HEAD
        let universe = mig.universe();
=======
        use mir::visualize::GraphViz;

>>>>>>> 393c9edc
        // no QG-level reuse possible, so we'll build a new query.
        // first, compute the MIR representation of the SQL query
        let new_query_mir = self.mir_converter
            .named_query_to_mir(query_name, query, &qg, universe.clone());
        // TODO(malte): should we run the MIR-level optimizations here?
        let new_opt_mir = new_query_mir.optimize();

        trace!(
            self.log,
            "Optimized MIR:\n{}",
            new_opt_mir.to_graphviz().unwrap()
        );

        // compare to existing query MIR and reuse prefix
        let mut reused_mir = new_opt_mir.clone();
        let mut num_reused_nodes = 0;
        for m in reuse_mirs {
            let res =
                merge_mir_for_queries(&self.log, &reused_mir, &m);
            reused_mir = res.0;
            if res.1 > num_reused_nodes { num_reused_nodes = res.1; }
        }

        let mut post_reuse_opt_mir = reused_mir.optimize_post_reuse();

        trace!(
            self.log,
            "Post-reuse optimized MIR:\n{}",
            post_reuse_opt_mir.to_graphviz().unwrap()
        );

        let qfp = post_reuse_opt_mir.into_flow_parts(&mut mig);

        info!(
            self.log,
            "Reused {} nodes for {}",
            num_reused_nodes,
            query_name
        );

        // We made a new query, so store the query graph and the corresponding leaf MIR node
        let qg_hash = qg.signature().hash;
        self.query_graphs.insert(qg_hash, qg);
        self.mir_queries.insert((qg_hash, universe), post_reuse_opt_mir);

        qfp
    }

    fn nodes_for_query(
        &mut self,
        q: SqlQuery,
        policy_enhanced: bool,
        mig: &mut Migration,
    ) -> Result<QueryFlowParts, String> {
        let name = match q {
            SqlQuery::CreateTable(ref ctq) => ctq.table.name.clone(),
            SqlQuery::Select(_) => format!("q_{}", self.num_queries),
            _ => panic!("only CREATE TABLE and SELECT queries can be added to the graph!"),
        };
        self.nodes_for_named_query(q, name, policy_enhanced, mig)
    }

    /// Runs some standard rewrite passes on the query.
    fn rewrite_query(&mut self,
        q: SqlQuery,
        policy_enhanced: bool,
        mut mig: &mut Migration
    ) -> SqlQuery {
        use sql::passes::alias_removal::AliasRemoval;
        use sql::passes::count_star_rewrite::CountStarRewrite;
        use sql::passes::implied_tables::ImpliedTableExpansion;
        use sql::passes::star_expansion::StarExpansion;
        use sql::passes::negation_removal::NegationRemoval;
        use sql::passes::subqueries::SubQueries;
        use sql::query_utils::ReferredTables;

        // need to increment here so that each subquery has a unique name.
        // (subqueries call recursively into `nodes_for_named_query` via `add_parsed_query` below,
        // so we will end up incrementing this for every subquery.
        self.num_queries += 1;

        // flattens out the query by replacing subqueries for references
        // to existing views in the graph
        let mut fq = q.clone();
        for sq in fq.extract_subqueries() {
            use sql::passes::subqueries::{field_with_table_name, query_from_condition_base,
                                          Subquery};
            use nom_sql::{JoinRightSide, Table};
            match sq {
                Subquery::InComparison(cond_base) => {
                    let (sq, column) = query_from_condition_base(&cond_base);

                    let qfp = self.add_parsed_query(sq, None, policy_enhanced, mig)
                        .expect("failed to add subquery");
                    *cond_base = field_with_table_name(qfp.name.clone(), column);
                }
                Subquery::InJoin(join_right_side) => {
                    *join_right_side = match *join_right_side {
                        JoinRightSide::NestedSelect(box ref ns, ref alias) => {
                            let qfp = self.add_parsed_query(
                                SqlQuery::Select(ns.clone()),
                                alias.clone(),
                                policy_enhanced,
                                mig,
                            ).expect("failed to add subquery in join");
                            JoinRightSide::Table(Table {
                                name: qfp.name.clone(),
                                alias: None,
                            })
                        }
                        _ => unreachable!(),
                    }
                }
            }
        }

        // Check that all tables mentioned in the query exist.
        // This must happen before the rewrite passes are applied because some of them rely on
        // having the table schema available in `self.view_schemas`.
        match fq {
            // if we're just about to create the table, we don't need to check if it exists. If it
            // does, we will amend or reuse it; if it does not, we create it.
            SqlQuery::CreateTable(_) => (),
            // other kinds of queries *do* require their referred tables to exist!
            ref q @ SqlQuery::Select(_) |
            ref q @ SqlQuery::Insert(_) => {
                for t in &q.referred_tables() {
                    if !self.view_schemas.contains_key(&t.name) {
                        panic!("query refers to unknown table \"{}\"", t.name);
                    }
                }
            }
        }

        // Get universe id for table alias expansion.
        let uid = match mig.user_context() {
            Some(ctx) => Some(ctx.get("id").unwrap().clone()),
            None => None
        };

        // Run some standard rewrite passes on the query. This makes the later work easier,
        // as we no longer have to consider complications like aliases.
        fq.expand_table_aliases(uid)
            .remove_negation()
            .expand_stars(&self.view_schemas)
            .expand_implied_tables(&self.view_schemas)
            .rewrite_count_star(&self.view_schemas)
    }

    fn nodes_for_named_query(
        &mut self,
        q: SqlQuery,
        query_name: String,
        policy_enhanced: bool,
        mut mig: &mut Migration,
    ) -> Result<QueryFlowParts, String> {

        self.num_queries += 1;
        let q = self.rewrite_query(q, policy_enhanced, mig);

        // TODO(larat): extend existing should handle policy nodes
        // if this is a selection, we compute its `QueryGraph` and consider the existing ones we
        // hold for reuse or extension
        let qfp = match q {
            SqlQuery::Select(ref sq) => {
                let (qg, reuse) = self.consider_query_graph(&query_name, mig.universe(), sq);
                match reuse {
                    QueryGraphReuse::ExactMatch(mn) => {
                        let flow_node = mn.borrow().flow_node.as_ref().unwrap().address();
                        QueryFlowParts {
                            name: String::from(mn.borrow().name()),
                            new_nodes: vec![],
                            reused_nodes: vec![flow_node],
                            query_leaf: flow_node,
                        }
                    }
                    QueryGraphReuse::ExtendExisting(mqs) => {
                        self.extend_existing_query(&query_name, sq, qg, mqs, mig)
                    }
                    QueryGraphReuse::ReaderOntoExisting(mn, project_columns, params) => {
                        self.add_leaf_to_existing_query(
                            &query_name,
                            &params,
                            mn,
                            project_columns,
                            mig,
                        )
                    }
                    QueryGraphReuse::None => self.add_query_via_mir(&query_name, sq, qg, mig),
                }
            }
            ref q @ SqlQuery::CreateTable { .. } => self.add_base_via_mir(&query_name, q, mig),
            ref q @ _ => panic!("unhandled query type in recipe: {:?}", q),
        };

        // record info about query
        self.leaf_addresses
            .insert(String::from(query_name.as_str()), qfp.query_leaf);

        Ok(qfp)
    }

    /// Upgrades the schema version that any nodes created for queries will be tagged with.
    /// `new_version` must be strictly greater than the current version in `self.schema_version`.
    pub fn upgrade_schema(&mut self, new_version: usize) {
        assert!(new_version > self.schema_version);
        info!(
            self.log,
            "Schema version advanced from {} to {}",
            self.schema_version,
            new_version
        );
        self.schema_version = new_version;
        self.mir_converter.upgrade_schema(new_version);
    }
}

/// Enables incorporation of a textual SQL query into a Soup graph.
pub trait ToFlowParts {
    /// Turn a SQL query into a set of nodes inserted into the Soup graph managed by
    /// the `SqlIncorporator` in the second argument. The query can optionally be named by the
    /// string in the `Option<String>` in the third argument.
    fn to_flow_parts(
        &self,
        &mut SqlIncorporator,
        Option<String>,
        &mut Migration,
    ) -> Result<QueryFlowParts, String>;
}

impl<'a> ToFlowParts for &'a String {
    fn to_flow_parts(
        &self,
        inc: &mut SqlIncorporator,
        name: Option<String>,
        mig: &mut Migration,
    ) -> Result<QueryFlowParts, String> {
        self.as_str().to_flow_parts(inc, name, mig)
    }
}

impl<'a> ToFlowParts for &'a str {
    fn to_flow_parts(
        &self,
        inc: &mut SqlIncorporator,
        name: Option<String>,
        mig: &mut Migration,
    ) -> Result<QueryFlowParts, String> {
        // try parsing the incoming SQL
        let parsed_query = sql_parser::parse_query(self);

        // if ok, manufacture a node for the query structure we got
        match parsed_query {
            Ok(q) => inc.add_parsed_query(q, name, false, mig),
            Err(e) => Err(String::from(e)),
        }
    }
}

#[cfg(test)]
mod tests {
    use nom_sql::Column;
    use flow::node::Node;
    use flow::Migration;
    use flow::prelude::Ingredient;
    use Blender;
    use super::{SqlIncorporator, ToFlowParts};
    use nom_sql::FunctionExpression;

    /// Helper to grab a reference to a named view.
    fn get_node<'a>(inc: &SqlIncorporator, mig: &'a Migration, name: &str) -> &'a Node {
        let na = inc.get_flow_node_address(name, 0)
            .expect(&format!("No node named \"{}\" at v0", name));
        mig.graph().node_weight(na).unwrap()
    }

    /// Helper to compute a query ID hash via the same method as in `QueryGraph::signature()`.
    /// Note that the argument slices must be ordered in the same way as &str and &Column are
    /// ordered by `Ord`.
    fn query_id_hash(relations: &[&str], attrs: &[&Column], columns: &[&Column]) -> u64 {
        use sql::query_graph::OutputColumn;
        use std::hash::{Hash, Hasher};
        use std::collections::hash_map::DefaultHasher;

        let mut hasher = DefaultHasher::new();
        for r in relations.iter() {
            r.hash(&mut hasher);
        }
        for a in attrs.iter() {
            a.hash(&mut hasher);
        }
        for c in columns.iter() {
            OutputColumn::Data((*c).clone()).hash(&mut hasher);
        }
        hasher.finish()
    }

    #[test]
    fn it_parses() {
        // set up graph
        let mut g = Blender::new();
        let mut inc = SqlIncorporator::default();
        g.migrate(|mig| {
            // Must have a base node for type inference to work, so make one manually
            assert!(
                "CREATE TABLE users (id int, name varchar(40));"
                    .to_flow_parts(&mut inc, None, mig)
                    .is_ok()
            );

            // Should have two nodes: source and "users" base table
            let ncount = mig.graph().node_count();
            assert_eq!(ncount, 2);
            assert_eq!(get_node(&inc, &*mig, "users").name(), "users");

            assert!(
                "SELECT users.id from users;"
                    .to_flow_parts(&mut inc, None, mig)
                    .is_ok()
            );
            // Should now have source, "users", a leaf projection node for the new selection, and
            // a reader node
            assert_eq!(mig.graph().node_count(), ncount + 2);

            // Invalid query should fail parsing and add no nodes
            assert!(
                "foo bar from whatever;"
                    .to_flow_parts(&mut inc, None, mig)
                    .is_err()
            );
            // Should still only have source, "users" and the two nodes for the above selection
            assert_eq!(mig.graph().node_count(), ncount + 2);
        });
    }

    #[test]
    fn it_incorporates_simple_join() {
        // set up graph
        let mut g = Blender::new();
        let mut inc = SqlIncorporator::default();
        g.migrate(|mig| {
            // Establish a base write type for "users"
            assert!(
                inc.add_query("CREATE TABLE users (id int, name varchar(40));", None, mig)
                    .is_ok()
            );
            // Should have source and "users" base table node
            assert_eq!(mig.graph().node_count(), 2);
            assert_eq!(get_node(&inc, &*mig, "users").name(), "users");
            assert_eq!(get_node(&inc, &*mig, "users").fields(), &["id", "name"]);
            assert_eq!(get_node(&inc, &*mig, "users").description(), "B");

            // Establish a base write type for "articles"
            assert!(
                inc.add_query(
                    "CREATE TABLE articles (id int, author int, title varchar(255));",
                    None,
                    mig
                ).is_ok()
            );
            // Should have source and "users" base table node
            assert_eq!(mig.graph().node_count(), 3);
            assert_eq!(get_node(&inc, &*mig, "articles").name(), "articles");
            assert_eq!(
                get_node(&inc, &*mig, "articles").fields(),
                &["id", "author", "title"]
            );
            assert_eq!(get_node(&inc, &*mig, "articles").description(), "B");

            // Try a simple equi-JOIN query
            let q = "SELECT users.name, articles.title \
                     FROM articles, users \
                     WHERE users.id = articles.author;";
            let q = inc.add_query(q, None, mig);
            assert!(q.is_ok());
            let qid = query_id_hash(
                &["articles", "users"],
                &[&Column::from("articles.author"), &Column::from("users.id")],
                &[&Column::from("articles.title"), &Column::from("users.name")],
            );
            // join node
            let new_join_view = get_node(&inc, &*mig, &format!("q_{:x}_n0", qid));
            assert_eq!(
                new_join_view.fields(),
                &["id", "author", "title", "id", "name"]
            );
            // leaf node
            let new_leaf_view = get_node(&inc, &*mig, &q.unwrap().name);
            assert_eq!(new_leaf_view.fields(), &["name", "title"]);
            assert_eq!(new_leaf_view.description(), format!("π[4, 2]"));
        });
    }

    #[test]
    fn it_incorporates_simple_selection() {
        // set up graph
        let mut g = Blender::new();
        let mut inc = SqlIncorporator::default();
        g.migrate(|mig| {
            // Establish a base write type
            assert!(
                inc.add_query("CREATE TABLE users (id int, name varchar(40));", None, mig)
                    .is_ok()
            );
            // Should have source and "users" base table node
            assert_eq!(mig.graph().node_count(), 2);
            assert_eq!(get_node(&inc, &*mig, "users").name(), "users");
            assert_eq!(get_node(&inc, &*mig, "users").fields(), &["id", "name"]);
            assert_eq!(get_node(&inc, &*mig, "users").description(), "B");

            // Try a simple query
            let res = inc.add_query(
                "SELECT users.name FROM users WHERE users.id = 42;",
                None,
                mig,
            );
            assert!(res.is_ok());

            let qid = query_id_hash(
                &["users"],
                &[&Column::from("users.id")],
                &[&Column::from("users.name")],
            );
            // filter node
            let filter = get_node(&inc, &*mig, &format!("q_{:x}_n0_p0_f0", qid));
            assert_eq!(filter.fields(), &["id", "name"]);
            assert_eq!(filter.description(), format!("σ[f0 = 42]"));
            // leaf view node
            let edge = get_node(&inc, &*mig, &res.unwrap().name);
            assert_eq!(edge.fields(), &["name"]);
            assert_eq!(edge.description(), format!("π[1]"));
        });
    }

    #[test]
    fn it_incorporates_aggregation() {
        // set up graph
        let mut g = Blender::new();
        let mut inc = SqlIncorporator::default();
        g.migrate(|mig| {
            // Establish a base write types
            assert!(
                inc.add_query("CREATE TABLE votes (aid int, userid int);", None, mig)
                    .is_ok()
            );
            // Should have source and "users" base table node
            assert_eq!(mig.graph().node_count(), 2);
            assert_eq!(get_node(&inc, &*mig, "votes").name(), "votes");
            assert_eq!(get_node(&inc, &*mig, "votes").fields(), &["aid", "userid"]);
            assert_eq!(get_node(&inc, &*mig, "votes").description(), "B");

            // Try a simple COUNT function
            let res = inc.add_query(
                "SELECT COUNT(votes.userid) AS votes \
                 FROM votes GROUP BY votes.aid;",
                None,
                mig,
            );
            assert!(res.is_ok());
            println!("{:?}", res);
            // added the aggregation and the edge view, and a reader
            assert_eq!(mig.graph().node_count(), 5);
            // check aggregation view
            let f = Box::new(FunctionExpression::Count(
                Column::from("votes.userid"),
                false,
            ));
            let qid = query_id_hash(
                &["computed_columns", "votes"],
                &[&Column::from("votes.aid")],
                &[
                    &Column {
                        name: String::from("votes"),
                        alias: Some(String::from("votes")),
                        table: None,
                        function: Some(f),
                    },
                ],
            );
            let agg_view = get_node(&inc, &*mig, &format!("q_{:x}_n0", qid));
            assert_eq!(agg_view.fields(), &["aid", "votes"]);
            assert_eq!(agg_view.description(), format!("|*| γ[0]"));
            // check edge view
            let edge_view = get_node(&inc, &*mig, &res.unwrap().name);
            assert_eq!(edge_view.fields(), &["votes"]);
            assert_eq!(edge_view.description(), format!("π[1]"));
        });
    }

    #[test]
    fn it_does_not_reuse_if_disabled() {
        // set up graph
        let mut g = Blender::new();
        let mut inc = SqlIncorporator::default();
        inc.disable_reuse();
        g.migrate(|mig| {
            assert!(
                inc.add_query("CREATE TABLE users (id int, name varchar(40));", None, mig)
                    .is_ok()
            );
            let res = inc.add_query("SELECT id, name FROM users WHERE users.id = 42;", None, mig);
            assert!(res.is_ok());
            let leaf = res.unwrap().query_leaf;

            // Add the same query again; this should NOT reuse here.
            let ncount = mig.graph().node_count();
            let res = inc.add_query("SELECT name, id FROM users WHERE users.id = 42;", None, mig);
            assert!(res.is_ok());
            // should have added nodes for this query, too
            let qfp = res.unwrap();
            assert_eq!(qfp.new_nodes.len(), 2);
            // expect three new nodes: filter, project, reader
            assert_eq!(mig.graph().node_count(), ncount + 3);
            // should have ended up with a different leaf node
            assert_ne!(qfp.query_leaf, leaf);
        });
    }

    #[test]
    fn it_reuses_identical_query() {
        // set up graph
        let mut g = Blender::new();
        let mut inc = SqlIncorporator::default();
        g.migrate(|mig| {
            // Establish a base write type
            assert!(
                inc.add_query("CREATE TABLE users (id int, name varchar(40));", None, mig)
                    .is_ok()
            );
            // Should have source and "users" base table node
            assert_eq!(mig.graph().node_count(), 2);
            assert_eq!(get_node(&inc, &*mig, "users").name(), "users");
            assert_eq!(get_node(&inc, &*mig, "users").fields(), &["id", "name"]);
            assert_eq!(get_node(&inc, &*mig, "users").description(), "B");

            // Add a new query
            let res = inc.add_query("SELECT id, name FROM users WHERE users.id = 42;", None, mig);
            assert!(res.is_ok());
            let leaf = res.unwrap().query_leaf;

            // Add the same query again
            let ncount = mig.graph().node_count();
            let res = inc.add_query("SELECT name, id FROM users WHERE users.id = 42;", None, mig);
            assert!(res.is_ok());
            // should have added no more nodes
            let qfp = res.unwrap();
            assert_eq!(qfp.new_nodes, vec![]);
            assert_eq!(mig.graph().node_count(), ncount);
            // should have ended up with the same leaf node
            assert_eq!(qfp.query_leaf, leaf);
        });
    }

    #[test]
    fn it_reuses_with_different_parameter() {
        // set up graph
        let mut g = Blender::new();
        let mut inc = SqlIncorporator::default();
        g.migrate(|mig| {
            // Establish a base write type
            assert!(
                inc.add_query(
                    "CREATE TABLE users (id int, name varchar(40), address varchar(40));",
                    None,
                    mig
                ).is_ok()
            );
            // Should have source and "users" base table node
            assert_eq!(mig.graph().node_count(), 2);
            assert_eq!(get_node(&inc, &*mig, "users").name(), "users");
            assert_eq!(
                get_node(&inc, &*mig, "users").fields(),
                &["id", "name", "address"]
            );
            assert_eq!(get_node(&inc, &*mig, "users").description(), "B");

            // Add a new query
            let res = inc.add_query("SELECT id, name FROM users WHERE users.id = ?;", None, mig);
            assert!(res.is_ok());

            // Add the same query again, but with a parameter on a different column.
            // Project the same columns, so we can reuse the projection that already exists and only
            // add an identity node.
            let ncount = mig.graph().node_count();
            let res = inc.add_query(
                "SELECT id, name FROM users WHERE users.name = ?;",
                None,
                mig,
            );
            assert!(res.is_ok());
            // should have added two more nodes: one identity node and one reader node
            let qfp = res.unwrap();
            assert_eq!(mig.graph().node_count(), ncount + 2);
            // only the identity node is returned in the vector of new nodes
            assert_eq!(qfp.new_nodes.len(), 1);
            assert_eq!(get_node(&inc, &*mig, &qfp.name).description(), "≡");
            // we should be based off the identity as our leaf
            let id_node = qfp.new_nodes.iter().next().unwrap();
            assert_eq!(qfp.query_leaf, *id_node);

            // Do it again with a parameter on yet a different column.
            // Project different columns, so we need to add a new projection (not an identity).
            let ncount = mig.graph().node_count();
            let res = inc.add_query(
                "SELECT id, name FROM users WHERE users.address = ?;",
                None,
                mig,
            );
            assert!(res.is_ok());
            // should have added two more nodes: one projection node and one reader node
            let qfp = res.unwrap();
            assert_eq!(mig.graph().node_count(), ncount + 2);
            // only the projection node is returned in the vector of new nodes
            assert_eq!(qfp.new_nodes.len(), 1);
            assert_eq!(
                get_node(&inc, &*mig, &qfp.name).description(),
                "π[0, 1, 2]"
            );
            // we should be based off the new projection as our leaf
            let id_node = qfp.new_nodes.iter().next().unwrap();
            assert_eq!(qfp.query_leaf, *id_node);
        });
    }

    #[test]
    fn it_incorporates_aggregation_no_group_by() {
        // set up graph
        let mut g = Blender::new();
        let mut inc = SqlIncorporator::default();
        g.migrate(|mig| {
            // Establish a base write type
            assert!(
                inc.add_query("CREATE TABLE votes (aid int, userid int);", None, mig)
                    .is_ok()
            );
            // Should have source and "users" base table node
            assert_eq!(mig.graph().node_count(), 2);
            assert_eq!(get_node(&inc, &*mig, "votes").name(), "votes");
            assert_eq!(get_node(&inc, &*mig, "votes").fields(), &["aid", "userid"]);
            assert_eq!(get_node(&inc, &*mig, "votes").description(), "B");
            // Try a simple COUNT function without a GROUP BY clause
            let res = inc.add_query("SELECT COUNT(votes.userid) AS count FROM votes;", None, mig);
            assert!(res.is_ok());
            // added the aggregation, a project helper, the edge view, and reader
            assert_eq!(mig.graph().node_count(), 6);
            // check project helper node
            let f = Box::new(FunctionExpression::Count(
                Column::from("votes.userid"),
                false,
            ));
            let qid = query_id_hash(
                &["computed_columns", "votes"],
                &[],
                &[
                    &Column {
                        name: String::from("count"),
                        alias: Some(String::from("count")),
                        table: None,
                        function: Some(f),
                    },
                ],
            );
            let proj_helper_view = get_node(&inc, &*mig, &format!("q_{:x}_n0_prj_hlpr", qid));
            assert_eq!(proj_helper_view.fields(), &["userid", "grp"]);
            assert_eq!(proj_helper_view.description(), format!("π[1, lit: 0]"));
            // check aggregation view
            let agg_view = get_node(&inc, &*mig, &format!("q_{:x}_n0", qid));
            assert_eq!(agg_view.fields(), &["grp", "count"]);
            assert_eq!(agg_view.description(), format!("|*| γ[1]"));
            // check edge view -- note that it's not actually currently possible to read from
            // this for a lack of key (the value would be the key)
            let edge_view = get_node(&inc, &*mig, &res.unwrap().name);
            assert_eq!(edge_view.fields(), &["count"]);
            assert_eq!(edge_view.description(), format!("π[1]"));
        });
    }

    #[test]
    fn it_incorporates_aggregation_count_star() {
        // set up graph
        let mut g = Blender::new();
        let mut inc = SqlIncorporator::default();
        g.migrate(|mig| {
            // Establish a base write type
            assert!(
                inc.add_query("CREATE TABLE votes (userid int, aid int);", None, mig)
                    .is_ok()
            );
            // Should have source and "users" base table node
            assert_eq!(mig.graph().node_count(), 2);
            assert_eq!(get_node(&inc, &*mig, "votes").name(), "votes");
            assert_eq!(get_node(&inc, &*mig, "votes").fields(), &["userid", "aid"]);
            assert_eq!(get_node(&inc, &*mig, "votes").description(), "B");
            // Try a simple COUNT function without a GROUP BY clause
            let res = inc.add_query(
                "SELECT COUNT(*) AS count FROM votes GROUP BY votes.userid;",
                None,
                mig,
            );
            assert!(res.is_ok());
            // added the aggregation, a project helper, the edge view, and reader
            assert_eq!(mig.graph().node_count(), 5);
            // check aggregation view
            let f = Box::new(FunctionExpression::Count(Column::from("votes.aid"), false));
            let qid = query_id_hash(
                &["computed_columns", "votes"],
                &[&Column::from("votes.userid")],
                &[
                    &Column {
                        name: String::from("count"),
                        alias: Some(String::from("count")),
                        table: None,
                        function: Some(f),
                    },
                ],
            );
            let agg_view = get_node(&inc, &*mig, &format!("q_{:x}_n0", qid));
            assert_eq!(agg_view.fields(), &["userid", "count"]);
            assert_eq!(agg_view.description(), format!("|*| γ[0]"));
            // check edge view -- note that it's not actually currently possible to read from
            // this for a lack of key (the value would be the key)
            let edge_view = get_node(&inc, &*mig, &res.unwrap().name);
            assert_eq!(edge_view.fields(), &["count"]);
            assert_eq!(edge_view.description(), format!("π[1]"));
        });
    }

    #[test]
    fn it_incorporates_explicit_multi_join() {
        // set up graph
        let mut g = Blender::new();
        let mut inc = SqlIncorporator::default();
        g.migrate(|mig| {
            // Establish base write types for "users" and "articles" and "votes"
            assert!(
                inc.add_query("CREATE TABLE users (id int, name varchar(40));", None, mig)
                    .is_ok()
            );
            assert!(
                inc.add_query("CREATE TABLE votes (aid int, uid int);", None, mig)
                    .is_ok()
            );
            assert!(
                inc.add_query(
                    "CREATE TABLE articles (aid int, title varchar(255), author int);",
                    None,
                    mig
                ).is_ok()
            );

            // Try an explicit multi-way-join
            let q = "SELECT users.name, articles.title, votes.uid \
                 FROM articles
                 JOIN users ON (users.id = articles.author) \
                 JOIN votes ON (votes.aid = articles.aid);";
<<<<<<< HEAD
        let q = inc.add_query(q, None, &mut mig);
        assert!(q.is_ok());
        let _qid = query_id_hash(
            &["articles", "users", "votes"],
            &[
                &Column::from("articles.aid"),
                &Column::from("articles.author"),
                &Column::from("users.id"),
                &Column::from("votes.aid"),
            ],
            &[
                &Column::from("users.name"),
                &Column::from("articles.title"),
                &Column::from("votes.uid"),
            ],
        );
        // XXX(malte): non-deterministic join ordering make it difficult to assert on the join
        // views
        // leaf view
        let leaf_view = get_node(&inc, &mig, &q.unwrap().name);
        assert_eq!(leaf_view.fields(), &["name", "title", "uid"]);
=======
            let q = inc.add_query(q, None, mig);
            assert!(q.is_ok());
            let _qid = query_id_hash(
                &["articles", "users", "votes"],
                &[
                    &Column::from("articles.aid"),
                    &Column::from("articles.author"),
                    &Column::from("users.id"),
                    &Column::from("votes.aid"),
                ],
                &[
                    &Column::from("users.name"),
                    &Column::from("articles.title"),
                    &Column::from("votes.uid"),
                ],
            );
            // XXX(malte): non-deterministic join ordering make it difficult to assert on the join
            // views
            // leaf view
            let leaf_view = get_node(&inc, &*mig, "q_3");
            assert_eq!(leaf_view.fields(), &["name", "title", "uid"]);
        });
>>>>>>> 393c9edc
    }

    #[test]
    fn it_incorporates_implicit_multi_join() {
        // set up graph
        let mut g = Blender::new();
        let mut inc = SqlIncorporator::default();
        g.migrate(|mig| {
            // Establish base write types for "users" and "articles" and "votes"
            assert!(
                inc.add_query("CREATE TABLE users (id int, name varchar(40));", None, mig)
                    .is_ok()
            );
            assert!(
                inc.add_query("CREATE TABLE votes (aid int, uid int);", None, mig)
                    .is_ok()
            );
            assert!(
                inc.add_query(
                    "CREATE TABLE articles (aid int, title varchar(255), author int);",
                    None,
                    mig
                ).is_ok()
            );

            // Try an implicit multi-way-join
            let q = "SELECT users.name, articles.title, votes.uid \
                 FROM articles, users, votes
                 WHERE users.id = articles.author \
                 AND votes.aid = articles.aid;";
<<<<<<< HEAD
        let q = inc.add_query(q, None, &mut mig);
        assert!(q.is_ok());
        // XXX(malte): below over-projects into the final leaf, and is thus inconsistent
        // with the explicit JOIN case!
        let qid = query_id_hash(
            &["articles", "users", "votes"],
            &[
                &Column::from("articles.aid"),
                &Column::from("articles.author"),
                &Column::from("users.id"),
                &Column::from("votes.aid"),
            ],
            &[
                &Column::from("articles.title"),
                &Column::from("users.name"),
                &Column::from("votes.uid"),
            ],
        );
        let join1_view = get_node(&inc, &mig, &format!("q_{:x}_n0", qid));
        // articles join votes
        assert_eq!(
            join1_view.fields(),
            &["aid", "title", "author", "id", "name"]
        );
        let join2_view = get_node(&inc, &mig, &format!("q_{:x}_n1", qid));
        // join1_view join users
        assert_eq!(
            join2_view.fields(),
            &["aid", "title", "author", "id", "name", "aid", "uid"]
        );
        // leaf view
        let leaf_view = get_node(&inc, &mig, &q.unwrap().name);
        assert_eq!(leaf_view.fields(), &["name", "title", "uid"]);
=======
            let q = inc.add_query(q, None, mig);
            assert!(q.is_ok());
            // XXX(malte): below over-projects into the final leaf, and is thus inconsistent
            // with the explicit JOIN case!
            let qid = query_id_hash(
                &["articles", "users", "votes"],
                &[
                    &Column::from("articles.aid"),
                    &Column::from("articles.author"),
                    &Column::from("users.id"),
                    &Column::from("votes.aid"),
                ],
                &[
                    &Column::from("articles.title"),
                    &Column::from("users.name"),
                    &Column::from("votes.uid"),
                ],
            );
            let join1_view = get_node(&inc, &*mig, &format!("q_{:x}_n0", qid));
            // articles join votes
            assert_eq!(
                join1_view.fields(),
                &["aid", "title", "author", "id", "name"]
            );
            let join2_view = get_node(&inc, &*mig, &format!("q_{:x}_n1", qid));
            // join1_view join users
            assert_eq!(
                join2_view.fields(),
                &["aid", "title", "author", "id", "name", "aid", "uid"]
            );
            // leaf view
            let leaf_view = get_node(&inc, &*mig, "q_3");
            assert_eq!(leaf_view.fields(), &["name", "title", "uid"]);
        });
>>>>>>> 393c9edc
    }

    #[test]
    fn it_incorporates_literal_projection() {
        // set up graph
        let mut g = Blender::new();
        let mut inc = SqlIncorporator::default();
        g.migrate(|mig| {
            assert!(
                inc.add_query("CREATE TABLE users (id int, name varchar(40));", None, mig)
                    .is_ok()
            );

            let res = inc.add_query("SELECT users.name, 1 FROM users;", None, mig);
            assert!(res.is_ok());

            // leaf view node
            let edge = get_node(&inc, &*mig, &res.unwrap().name);
            assert_eq!(edge.fields(), &["name", "literal"]);
            assert_eq!(edge.description(), format!("π[1, lit: 1]"));
        });
    }

    #[test]
    fn it_incorporates_join_with_nested_query() {
        let mut g = Blender::new();
        let mut inc = SqlIncorporator::default();
        g.migrate(|mig| {
            assert!(
                inc.add_query("CREATE TABLE users (id int, name varchar(40));", None, mig)
                    .is_ok()
            );
            assert!(
                inc.add_query(
                    "CREATE TABLE articles (id int, author int, title varchar(255));",
                    None,
                    mig
                ).is_ok()
            );

            let q = "SELECT nested_users.name, articles.title \
                     FROM articles \
                     JOIN (SELECT * FROM users) AS nested_users \
                     ON (nested_users.id = articles.author);";
            let q = inc.add_query(q, None, mig);
            assert!(q.is_ok());
            let qid = query_id_hash(
                &["articles", "nested_users"],
                &[
                    &Column::from("articles.author"),
                    &Column::from("nested_users.id"),
                ],
                &[
                    &Column::from("articles.title"),
                    &Column::from("nested_users.name"),
                ],
            );
            // join node
            let new_join_view = get_node(&inc, &*mig, &format!("q_{:x}_n0", qid));
            assert_eq!(
                new_join_view.fields(),
                &["id", "name", "id", "author", "title"]
            );
            // leaf node
            let new_leaf_view = get_node(&inc, &*mig, &q.unwrap().name);
            assert_eq!(new_leaf_view.fields(), &["name", "title"]);
            assert_eq!(new_leaf_view.description(), format!("π[1, 4]"));
        });
    }
}<|MERGE_RESOLUTION|>--- conflicted
+++ resolved
@@ -190,7 +190,7 @@
         query: SqlQuery,
         name: Option<String>,
         policy_enhanced: bool,
-        mut mig: &mut Migration,
+        mig: &mut Migration,
     ) -> Result<QueryFlowParts, String> {
         match name {
             None => self.nodes_for_query(query, policy_enhanced, mig),
@@ -365,10 +365,6 @@
         project_columns: Option<Vec<Column>>,
         mut mig: &mut Migration,
     ) -> QueryFlowParts {
-<<<<<<< HEAD
-        let mut mir = self.mir_converter
-            .add_leaf_below(final_query_node, query_name, params, project_columns);
-=======
         trace!(self.log, "Adding a new leaf below: {:?}", final_query_node);
 
         let mut mir = self.mir_converter.add_leaf_below(
@@ -377,7 +373,6 @@
             params,
             project_columns,
         );
->>>>>>> 393c9edc
 
         trace!(self.log, "Reused leaf node MIR: {}", mir);
 
@@ -442,11 +437,8 @@
         qg: QueryGraph,
         mut mig: &mut Migration,
     ) -> QueryFlowParts {
-<<<<<<< HEAD
+        use mir::visualize::GraphViz;
         let universe = mig.universe();
-=======
-        use mir::visualize::GraphViz;
->>>>>>> 393c9edc
         // no QG-level reuse possible, so we'll build a new query.
         // first, compute the MIR representation of the SQL query
         let mut mir = self.mir_converter
@@ -491,12 +483,9 @@
         mut mig: &mut Migration,
     ) -> QueryFlowParts {
         use super::mir::reuse::merge_mir_for_queries;
-<<<<<<< HEAD
+        use mir::visualize::GraphViz;
         let universe = mig.universe();
-=======
-        use mir::visualize::GraphViz;
-
->>>>>>> 393c9edc
+
         // no QG-level reuse possible, so we'll build a new query.
         // first, compute the MIR representation of the SQL query
         let new_query_mir = self.mir_converter
@@ -563,7 +552,7 @@
     fn rewrite_query(&mut self,
         q: SqlQuery,
         policy_enhanced: bool,
-        mut mig: &mut Migration
+        mig: &mut Migration
     ) -> SqlQuery {
         use sql::passes::alias_removal::AliasRemoval;
         use sql::passes::count_star_rewrite::CountStarRewrite;
@@ -651,7 +640,7 @@
         q: SqlQuery,
         query_name: String,
         policy_enhanced: bool,
-        mut mig: &mut Migration,
+        mig: &mut Migration,
     ) -> Result<QueryFlowParts, String> {
 
         self.num_queries += 1;
@@ -1252,29 +1241,7 @@
                  FROM articles
                  JOIN users ON (users.id = articles.author) \
                  JOIN votes ON (votes.aid = articles.aid);";
-<<<<<<< HEAD
-        let q = inc.add_query(q, None, &mut mig);
-        assert!(q.is_ok());
-        let _qid = query_id_hash(
-            &["articles", "users", "votes"],
-            &[
-                &Column::from("articles.aid"),
-                &Column::from("articles.author"),
-                &Column::from("users.id"),
-                &Column::from("votes.aid"),
-            ],
-            &[
-                &Column::from("users.name"),
-                &Column::from("articles.title"),
-                &Column::from("votes.uid"),
-            ],
-        );
-        // XXX(malte): non-deterministic join ordering make it difficult to assert on the join
-        // views
-        // leaf view
-        let leaf_view = get_node(&inc, &mig, &q.unwrap().name);
-        assert_eq!(leaf_view.fields(), &["name", "title", "uid"]);
-=======
+
             let q = inc.add_query(q, None, mig);
             assert!(q.is_ok());
             let _qid = query_id_hash(
@@ -1294,10 +1261,9 @@
             // XXX(malte): non-deterministic join ordering make it difficult to assert on the join
             // views
             // leaf view
-            let leaf_view = get_node(&inc, &*mig, "q_3");
+            let leaf_view = get_node(&inc, &*mig, &q.unwrap().name);
             assert_eq!(leaf_view.fields(), &["name", "title", "uid"]);
         });
->>>>>>> 393c9edc
     }
 
     #[test]
@@ -1328,41 +1294,7 @@
                  FROM articles, users, votes
                  WHERE users.id = articles.author \
                  AND votes.aid = articles.aid;";
-<<<<<<< HEAD
-        let q = inc.add_query(q, None, &mut mig);
-        assert!(q.is_ok());
-        // XXX(malte): below over-projects into the final leaf, and is thus inconsistent
-        // with the explicit JOIN case!
-        let qid = query_id_hash(
-            &["articles", "users", "votes"],
-            &[
-                &Column::from("articles.aid"),
-                &Column::from("articles.author"),
-                &Column::from("users.id"),
-                &Column::from("votes.aid"),
-            ],
-            &[
-                &Column::from("articles.title"),
-                &Column::from("users.name"),
-                &Column::from("votes.uid"),
-            ],
-        );
-        let join1_view = get_node(&inc, &mig, &format!("q_{:x}_n0", qid));
-        // articles join votes
-        assert_eq!(
-            join1_view.fields(),
-            &["aid", "title", "author", "id", "name"]
-        );
-        let join2_view = get_node(&inc, &mig, &format!("q_{:x}_n1", qid));
-        // join1_view join users
-        assert_eq!(
-            join2_view.fields(),
-            &["aid", "title", "author", "id", "name", "aid", "uid"]
-        );
-        // leaf view
-        let leaf_view = get_node(&inc, &mig, &q.unwrap().name);
-        assert_eq!(leaf_view.fields(), &["name", "title", "uid"]);
-=======
+
             let q = inc.add_query(q, None, mig);
             assert!(q.is_ok());
             // XXX(malte): below over-projects into the final leaf, and is thus inconsistent
@@ -1394,10 +1326,9 @@
                 &["aid", "title", "author", "id", "name", "aid", "uid"]
             );
             // leaf view
-            let leaf_view = get_node(&inc, &*mig, "q_3");
+            let leaf_view = get_node(&inc, &*mig, &q.unwrap().name);
             assert_eq!(leaf_view.fields(), &["name", "title", "uid"]);
         });
->>>>>>> 393c9edc
     }
 
     #[test]

--- conflicted
+++ resolved
@@ -207,16 +207,6 @@
             1 => KeyType::Single(&other[0]),
             2 => KeyType::Double((other[0].clone(), other[1].clone())),
             3 => KeyType::Tri((other[0].clone(), other[1].clone(), other[2].clone())),
-<<<<<<< HEAD
-            4 => {
-                KeyType::Quad((
-                    other[0].clone(),
-                    other[1].clone(),
-                    other[2].clone(),
-                    other[3].clone(),
-                ))
-            }
-=======
             4 => KeyType::Quad((
                 other[0].clone(),
                 other[1].clone(),
@@ -238,7 +228,6 @@
                 other[4].clone(),
                 other[5].clone(),
             )),
->>>>>>> 4237a040
             _ => unimplemented!(),
         }
     }
@@ -251,16 +240,6 @@
             1 => KeyType::Single(other[0]),
             2 => KeyType::Double((other[0].clone(), other[1].clone())),
             3 => KeyType::Tri((other[0].clone(), other[1].clone(), other[2].clone())),
-<<<<<<< HEAD
-            4 => {
-                KeyType::Quad((
-                    other[0].clone(),
-                    other[1].clone(),
-                    other[2].clone(),
-                    other[3].clone(),
-                ))
-            }
-=======
             4 => KeyType::Quad((
                 other[0].clone(),
                 other[1].clone(),
@@ -282,7 +261,6 @@
                 other[4].clone(),
                 other[5].clone(),
             )),
->>>>>>> 4237a040
             _ => unimplemented!(),
         }
     }
@@ -476,42 +454,6 @@
                         rs @ Entry::Vacant(..) => rs.or_insert_with(Vec::new).push(r),
                     }
                 }
-<<<<<<< HEAD
-                _ => {
-                    match s.1 {
-                        KeyedState::Double(ref mut map) => {
-                            let key = (r[s.0[0]].clone(), r[s.0[1]].clone());
-                            match map.entry(key) {
-                                Entry::Occupied(mut rs) => rs.get_mut().push(r),
-                                Entry::Vacant(..) if s.2 => unimplemented!(),
-                                rs @ Entry::Vacant(..) => rs.or_insert_with(Vec::new).push(r),
-                            }
-                        }
-                        KeyedState::Tri(ref mut map) => {
-                            let key = (r[s.0[0]].clone(), r[s.0[1]].clone(), r[s.0[2]].clone());
-                            match map.entry(key) {
-                                Entry::Occupied(mut rs) => rs.get_mut().push(r),
-                                Entry::Vacant(..) if s.2 => unimplemented!(),
-                                rs @ Entry::Vacant(..) => rs.or_insert_with(Vec::new).push(r),
-                            }
-                        }
-                        KeyedState::Quad(ref mut map) => {
-                            let key = (
-                                r[s.0[0]].clone(),
-                                r[s.0[1]].clone(),
-                                r[s.0[2]].clone(),
-                                r[s.0[3]].clone(),
-                            );
-                            match map.entry(key) {
-                                Entry::Occupied(mut rs) => rs.get_mut().push(r),
-                                Entry::Vacant(..) if s.2 => unimplemented!(),
-                                rs @ Entry::Vacant(..) => rs.or_insert_with(Vec::new).push(r),
-                            }
-                        }
-                        KeyedState::Single(..) => unreachable!(),
-                    }
-                }
-=======
                 KeyedState::Tri(ref mut map) => {
                     let key = (
                         r[s.key[0]].clone(),
@@ -593,7 +535,6 @@
             self.rows = self.rows.saturating_add(1);
             for i in 0..self.state.len() {
                 hit_any = State::insert_into(&mut self.state[i], Row(r.clone())) || hit_any;
->>>>>>> 4237a040
             }
             hit_any
         }
@@ -730,29 +671,6 @@
             KeyedState::Double(ref mut map) => {
                 map.insert((key.next().unwrap(), key.next().unwrap()), Vec::new())
             }
-<<<<<<< HEAD
-            KeyedState::Tri(ref mut map) => {
-                map.insert(
-                    (
-                        key.next().unwrap(),
-                        key.next().unwrap(),
-                        key.next().unwrap(),
-                    ),
-                    Vec::new(),
-                )
-            }
-            KeyedState::Quad(ref mut map) => {
-                map.insert(
-                    (
-                        key.next().unwrap(),
-                        key.next().unwrap(),
-                        key.next().unwrap(),
-                        key.next().unwrap(),
-                    ),
-                    Vec::new(),
-                )
-            }
-=======
             KeyedState::Tri(ref mut map) => map.insert(
                 (
                     key.next().unwrap(),
@@ -791,7 +709,6 @@
                 ),
                 Vec::new(),
             ),
->>>>>>> 4237a040
         };
         assert!(replaced.is_none());
     }
@@ -806,16 +723,6 @@
             KeyedState::Tri(ref mut map) => {
                 map.remove(&(key[0].clone(), key[1].clone(), key[2].clone()))
             }
-<<<<<<< HEAD
-            KeyedState::Quad(ref mut map) => {
-                map.remove(&(
-                    key[0].clone(),
-                    key[1].clone(),
-                    key[2].clone(),
-                    key[3].clone(),
-                ))
-            }
-=======
             KeyedState::Quad(ref mut map) => map.remove(&(
                 key[0].clone(),
                 key[1].clone(),
@@ -837,55 +744,9 @@
                 key[4].clone(),
                 key[5].clone(),
             )),
->>>>>>> 4237a040
         };
         // mark_hole should only be called on keys we called mark_filled on
         assert!(removed.is_some());
-<<<<<<< HEAD
-        assert!(removed.unwrap().is_empty());
-    }
-
-    pub fn hits_hole(&self, r: &[T]) -> Option<(&[usize])> {
-        for s in &self.state {
-            if !s.2 {
-                continue;
-            }
-
-            match s.1 {
-                KeyedState::Single(ref map) => {
-                    if !map.contains_key(&r[s.0[0]]) {
-                        return Some(&s.0[..]);
-                    }
-                }
-                KeyedState::Double(ref map) => {
-                    let key = (r[s.0[0]].clone(), r[s.0[1]].clone());
-                    if !map.contains_key(&key) {
-                        return Some(&s.0[..]);
-                    }
-                }
-                KeyedState::Tri(ref map) => {
-                    let key = (r[s.0[0]].clone(), r[s.0[1]].clone(), r[s.0[2]].clone());
-                    if !map.contains_key(&key) {
-                        return Some(&s.0[..]);
-                    }
-                }
-                KeyedState::Quad(ref map) => {
-                    let key = (
-                        r[s.0[0]].clone(),
-                        r[s.0[1]].clone(),
-                        r[s.0[2]].clone(),
-                        r[s.0[3]].clone(),
-                    );
-                    if !map.contains_key(&key) {
-                        return Some(&s.0[..]);
-                    }
-                }
-            }
-        }
-
-        None
-=======
->>>>>>> 4237a040
     }
 
     pub fn lookup<'a>(&'a self, columns: &[usize], key: &KeyType<T>) -> LookupResult<'a, T> {

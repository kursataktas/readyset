--- conflicted
+++ resolved
@@ -358,15 +358,7 @@
 #[cfg(feature="b_netsoup")]
 extern crate tokio_core;
 
-<<<<<<< HEAD
-extern crate buf_redux;
-extern crate serde_json;
-extern crate snowflake;
-extern crate time;
-
-=======
 mod backlog;
->>>>>>> 7ddf9c48
 mod checktable;
 mod flow;
 mod mir;

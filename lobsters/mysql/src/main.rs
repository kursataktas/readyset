#![feature(nll)]

extern crate chrono;
#[macro_use]
extern crate clap;
extern crate futures;
extern crate mysql_async as my;
extern crate tokio_core;
extern crate trawler;

use clap::{App, Arg};
use futures::future::Either;
use futures::Future;
use my::prelude::*;
use std::cell::RefCell;
use std::collections::HashMap;
use std::rc::Rc;
use std::time;
use trawler::{LobstersRequest, UserId};

struct MysqlSpawner {
    opts: my::OptsBuilder,
}
impl MysqlSpawner {
    fn new(opts: my::OptsBuilder) -> Self {
        MysqlSpawner { opts }
    }
}

struct MysqlTrawler {
    c: my::Pool,
    tokens: RefCell<HashMap<u32, String>>,
}
impl MysqlTrawler {
    fn new(handle: &tokio_core::reactor::Handle, opts: my::Opts) -> Self {
        MysqlTrawler {
            c: my::Pool::new(opts, handle),
            tokens: HashMap::new().into(),
        }
    }
}
/*
impl Drop for MysqlTrawler {
    fn drop(&mut self) {
        self.c.disconnect();
    }
}
*/

mod endpoints;

impl trawler::LobstersClient for MysqlTrawler {
    type Factory = MysqlSpawner;

    fn spawn(spawner: &mut Self::Factory, handle: &tokio_core::reactor::Handle) -> Self {
        MysqlTrawler::new(handle, spawner.opts.clone().into())
    }

    fn setup(spawner: &mut Self::Factory) {
        let mut core = tokio_core::reactor::Core::new().unwrap();
        let mut opts = spawner.opts.clone();
        opts.pool_min(None::<usize>);
        opts.pool_max(None::<usize>);
        let db: String = my::Opts::from(opts.clone()).get_db_name().unwrap().clone();
        let c = my::Pool::new(opts, &core.handle());
        core.run(
            c.get_conn()
                .and_then(|c| c.drop_query(&format!("DROP DATABASE {}", db)))
                .and_then(|c| c.drop_query(&format!("CREATE DATABASE {}", db)))
                .and_then(|c| c.drop_query(&format!("USE {}", db))),
        ).unwrap();
<<<<<<< HEAD

        let mut current_query = String::new();
=======
        let mut current_q = String::new();
>>>>>>> 2a13ae1f
        for q in include_str!("../db-schema.sql").lines() {
            if q.starts_with("--") || q.is_empty() {
                continue;
            }
<<<<<<< HEAD
            if !current_query.is_empty() {
                current_query.push_str(" ");
            }
            current_query.push_str(q);
            if q.ends_with(";") {
                core.run(c.get_conn().and_then(|c| c.drop_query(&current_query)))
                    .unwrap();
                current_query.clear();
=======
            if !current_q.is_empty() {
                current_q.push_str(" ");
            }
            current_q.push_str(q);
            if current_q.ends_with(';') {
                core.run(c.get_conn().and_then(|c| c.drop_query(&current_q)))
                    .unwrap();
                current_q.clear();
>>>>>>> 2a13ae1f
            }
        }
    }

    fn handle(
        this: Rc<Self>,
        acting_as: Option<UserId>,
        req: trawler::LobstersRequest,
    ) -> Box<futures::Future<Item = time::Duration, Error = ()>> {
        let sent = time::Instant::now();

        let c = this.c.get_conn();

        let c = if let Some(u) = acting_as {
            let this = this.clone();
            Either::A(c.and_then(move |c| {
                let tokens = this.tokens.borrow();
                if let Some(u) = tokens.get(&u) {
                    Either::A(c.drop_exec(
                        "SELECT users.* \
                         FROM users WHERE users.session_token = ?",
                        (u,),
                    ))
                } else {
                    Either::B(futures::future::ok(c))
                }
            }))
        } else {
            Either::B(c)
        };

        // TODO: traffic management
        // https://github.com/lobsters/lobsters/blob/master/app/controllers/application_controller.rb#L37
        /*
        let c = c.and_then(|c| {
            c.start_transaction(my::TransactionOptions::new())
                .and_then(|t| {
                    t.drop_query(
                        "SELECT keystores.* FROM keystores \
                         WHERE keystores.key = 'traffic:date' FOR UPDATE",
                    )
                })
                .and_then(|t| {
                    t.drop_query(
                        "SELECT keystores.* FROM keystores \
                         WHERE keystores.key = 'traffic:hits' FOR UPDATE",
                    )
                })
                .and_then(|t| {
                    t.drop_query(
                        "UPDATE keystores SET value = 100 \
                         WHERE keystores.key = 'traffic:hits'",
                    )
                })
                .and_then(|t| {
                    t.drop_query(
                        "UPDATE keystores SET value = 1521590012 \
                         WHERE keystores.key = 'traffic:date'",
                    )
                })
                .and_then(|t| t.commit())
        });
        */

        let c = match req {
            LobstersRequest::User(uid) => endpoints::user::handle(c, acting_as, uid),
            LobstersRequest::Frontpage => endpoints::frontpage::handle(c, acting_as),
            LobstersRequest::Comments => endpoints::comments::handle(c, acting_as),
            LobstersRequest::Recent => endpoints::recent::handle(c, acting_as),
            LobstersRequest::Login => {
                Box::new(
                    c.and_then(move |c| {
                        c.first_exec::<_, _, my::Row>(
                            "\
                             SELECT  1 as one \
                             FROM `users` \
                             WHERE `users`.`username` = ?",
                            (format!("user{}", acting_as.unwrap()),),
                        )
                    }).and_then(move |(c, user)| {
                            if user.is_none() {
                                let uid = acting_as.unwrap();
                                futures::future::Either::A(c.drop_exec(
                            "\
                             INSERT INTO `users` \
                             (`username`, `email`, `password_digest`, `created_at`, \
                             `session_token`, `rss_token`, `mailing_list_token`) \
                             VALUES (?, ?, ?, ?, ?, ?, ?)",
                            (
                                format!("user{}", uid),
                                format!("user{}@example.com", uid),
                                "$2a$10$Tq3wrGeC0xtgzuxqOlc3v.07VTUvxvwI70kuoVihoO2cE5qj7ooka", // test
                                chrono::Local::now().naive_local(),
                                format!("token{}", uid),
                                format!("rsstoken{}", uid),
                                format!("mtok{}", uid),
                            ),
                        ))
                            } else {
                                futures::future::Either::B(futures::future::ok(c))
                            }
                        })
                        .map(|c| (c, false)),
                )
            }
            LobstersRequest::Logout => Box::new(c.map(|c| (c, false))),
            LobstersRequest::Story(id) => endpoints::story::handle(c, acting_as, id),
            LobstersRequest::StoryVote(story, v) => {
                endpoints::story_vote::handle(c, acting_as, story, v)
            }
            LobstersRequest::CommentVote(comment, v) => {
                endpoints::comment_vote::handle(c, acting_as, comment, v)
            }
            LobstersRequest::Submit { id, title } => {
                endpoints::submit::handle(c, acting_as, id, title)
            }
            LobstersRequest::Comment { id, story, parent } => {
                endpoints::comment::handle(c, acting_as, id, story, parent)
            }
        };

        // notifications
        let c = if let Some(uid) = acting_as {
            Either::A(c.and_then(move |(c, with_notifications)| {
                if !with_notifications {
                    return Either::A(futures::future::ok(c));
                }

                Either::B(c.drop_exec(
                    "SELECT BOUNDARY_notifications.notifications
                     FROM BOUNDARY_notifications
                     WHERE BOUNDARY_notifications.user_id = ?",
                    (uid,),
                ).and_then(move |c| {
                    c.drop_exec(
                        "SELECT `keystores`.* \
                         FROM `keystores` \
                         WHERE `keystores`.`key` = ?",
                        (format!("user:{}:unread_messages", uid),),
                    )
                }))
            }))
        } else {
            Either::B(c.map(|(c, _)| c))
        };

        Box::new(c.map_err(|e| {
            eprintln!("{:?}", e);
        }).map(move |_| sent.elapsed()))
    }
}

fn main() {
    let args = App::new("trawler-mysql")
        .version("0.1")
        .about("Benchmark a lobste.rs Rails installation using MySQL directly")
        .arg(
            Arg::with_name("memscale")
                .long("memscale")
                .takes_value(true)
                .default_value("1.0")
                .help("Memory scale factor for workload"),
        )
        .arg(
            Arg::with_name("reqscale")
                .long("reqscale")
                .takes_value(true)
                .default_value("1.0")
                .help("Reuest load scale factor for workload"),
        )
        .arg(
            Arg::with_name("issuers")
                .short("i")
                .long("issuers")
                .takes_value(true)
                .default_value("1")
                .help("Number of issuers to run"),
        )
        .arg(
            Arg::with_name("prime")
                .long("prime")
                .help("Set if the backend must be primed with initial stories and comments."),
        )
        .arg(
            Arg::with_name("runtime")
                .short("r")
                .long("runtime")
                .takes_value(true)
                .default_value("30")
                .help("Benchmark runtime in seconds"),
        )
        .arg(
            Arg::with_name("warmup")
                .long("warmup")
                .takes_value(true)
                .default_value("10")
                .help("Warmup time in seconds"),
        )
        .arg(
            Arg::with_name("histogram")
                .long("histogram")
                .help("Use file-based serialized HdrHistograms")
                .takes_value(true)
                .long_help(
                    "If the file already exists, the existing histogram is extended.\
                     There are two histograms, written out in order: \
                     sojourn and remote.",
                ),
        )
        .arg(
            Arg::with_name("dbn")
                .value_name("DBN")
                .takes_value(true)
                .default_value("mysql://lobsters@localhost/soup")
                .index(1),
        )
        .get_matches();

    let mut wl = trawler::WorkloadBuilder::default();
    wl.scale(
        value_t_or_exit!(args, "memscale", f64),
        value_t_or_exit!(args, "reqscale", f64),
    ).issuers(value_t_or_exit!(args, "issuers", usize))
        .time(
            time::Duration::from_secs(value_t_or_exit!(args, "warmup", u64)),
            time::Duration::from_secs(value_t_or_exit!(args, "runtime", u64)),
        )
        .in_flight(50);

    if let Some(h) = args.value_of("histogram") {
        wl.with_histogram(h);
    }

    // check that we can indeed connect
    let mut opts = my::OptsBuilder::from_opts(args.value_of("dbn").unwrap());
    opts.tcp_nodelay(true);
    opts.pool_min(Some(50usize));
    opts.pool_max(Some(50usize));
    let mut s = MysqlSpawner::new(opts);

    if !args.is_present("prime") {
        let mut core = tokio_core::reactor::Core::new().unwrap();
        use trawler::LobstersClient;
        let c = Rc::new(MysqlTrawler::spawn(&mut s, &core.handle()));
        core.run(MysqlTrawler::handle(c, None, LobstersRequest::Frontpage))
            .unwrap();
    }

    wl.run::<MysqlTrawler, _>(s, args.is_present("prime"));
}<|MERGE_RESOLUTION|>--- conflicted
+++ resolved
@@ -69,26 +69,11 @@
                 .and_then(|c| c.drop_query(&format!("CREATE DATABASE {}", db)))
                 .and_then(|c| c.drop_query(&format!("USE {}", db))),
         ).unwrap();
-<<<<<<< HEAD
-
-        let mut current_query = String::new();
-=======
         let mut current_q = String::new();
->>>>>>> 2a13ae1f
         for q in include_str!("../db-schema.sql").lines() {
             if q.starts_with("--") || q.is_empty() {
                 continue;
             }
-<<<<<<< HEAD
-            if !current_query.is_empty() {
-                current_query.push_str(" ");
-            }
-            current_query.push_str(q);
-            if q.ends_with(";") {
-                core.run(c.get_conn().and_then(|c| c.drop_query(&current_query)))
-                    .unwrap();
-                current_query.clear();
-=======
             if !current_q.is_empty() {
                 current_q.push_str(" ");
             }
@@ -97,7 +82,6 @@
                 core.run(c.get_conn().and_then(|c| c.drop_query(&current_q)))
                     .unwrap();
                 current_q.clear();
->>>>>>> 2a13ae1f
             }
         }
     }
